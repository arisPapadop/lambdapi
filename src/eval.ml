(** Evaluation and conversion. *)

open Extra
open Timed
open Console
open Terms
open Print

(** Logging function for evaluation. *)
let log_eval = new_logger 'r' "eval" "debugging information for evaluation"
let log_eval = log_eval.logger

(** Logging function for equality modulo rewriting. *)
let log_eqmd = new_logger 'e' "eqmd" "debugging information for equality"
let log_eqmd = log_eqmd.logger

(** Representation of a stack for the abstract machine used for evaluation. *)
type stack = (bool * term) Pervasives.ref list

(** Representation of a single stack element. *)
type stack_elt = (bool * term) Pervasives.ref

(* NOTE the stack contain references so that the computation of arguments when
   matching reduction rules may be shared. *)

(** [to_term t stk] builds a term from an abstract machine state [(t,stk)]. *)
let to_term : term -> stack -> term = fun t args ->
  let rec to_term t args =
    match args with
    | []      -> t
    | u::args -> to_term (Appl(t,snd Pervasives.(!u))) args
  in to_term t args

(** Evaluation step counter. *)
let steps : int Pervasives.ref = Pervasives.ref 0

(** [whnf t] computes a weak head normal form of the term [t]. *)
let rec whnf : term -> term = fun t ->
<<<<<<< HEAD
  if !debug_eval then log "eval" "evaluating [%a]" pp (unfold t);
  let s = !steps in
  let t = unfold t in
=======
  if !log_enabled then log_eval "evaluating [%a]" pp t;
>>>>>>> 1360d912
  let (u, stk) = whnf_stk t [] in
  if !steps <> s then to_term u stk else t

(** [whnf_stk t stk] computes the weak head normal form of  [t] applied to the
    argument list (or stack) [stk]. Note that the normalisation is done in the
    sense of [whnf]. *)
and whnf_stk : term -> stack -> term * stack = fun t stk ->
  let st = (unfold t, stk) in
  match st with
  (* Push argument to the stack. *)
  | (Appl(f,u), stk    ) ->
      whnf_stk f (Pervasives.ref (false, u) :: stk)
  (* Beta reduction. *)
  | (Abst(_,f), u::stk ) ->
      Pervasives.incr steps;
      whnf_stk (Bindlib.subst f (snd Pervasives.(!u))) stk
  (* Try to rewrite. *)
  | (Symb(s)  , stk    ) ->
      begin
        match Timed.(!(s.sym_def)) with
        | Some(t) -> Pervasives.incr steps; whnf_stk t stk
        | None    ->
        match find_rule s stk with
        | None        -> st
        | Some(t,stk) -> Pervasives.incr steps; whnf_stk t stk
      end
  (* In head normal form. *)
  | (_        , _      ) -> st

(** [find_rule s stk] attempts to find a reduction rule of [s], that may apply
    under the stack [stk]. If such a rule is found, the machine state produced
    by its application is returned. *)
and find_rule : sym -> stack -> (term * stack) option = fun s stk ->
  let stk_len = List.length stk in
  let match_rule r =
    (* First check that we have enough arguments. *)
    if r.arity > stk_len then None else
    (* Substitute the left-hand side of [r] with pattern variables *)
    let env = Array.make (Bindlib.mbinder_arity r.rhs) TE_None in
    (* Match each argument of the lhs with the terms in the stack. *)
    let rec match_args ps ts =
      match (ps, ts) with
      | ([]   , _    ) ->
         begin
           if !log_enabled then log_eval "%a" pp_rule (s,r);
           Some(Bindlib.msubst r.rhs env, ts)
         end
      | (p::ps, t::ts) -> if matching env p t then match_args ps ts else None
      | (_    , _    ) -> assert false (* cannot happen *)
    in
    match_args r.lhs stk
  in
  List.map_find match_rule Timed.(!(s.sym_rules))

(** [matching ar p t] checks that term [t] matches pattern [p]. The values for
    pattern variables (using the [ITag] node) are stored in [ar], at the index
    they denote. In case several different values are found for a same pattern
    variable, equality modulo is computed to check compatibility. *)
and matching : term_env array -> term -> stack_elt -> bool = fun ar p t ->
  if !log_enabled then
    log_eval "[%a] =~= [%a]" pp p pp (snd (Pervasives.(!t)));
  let res =
    (* First handle patterns that do not need the evaluated term. *)
    match p with
    | Patt(Some(i),_,[||]) when ar.(i) = TE_None ->
        let fn _ = snd Pervasives.(!t) in
        let b = Bindlib.raw_mbinder [||] [||] 0 mkfree fn in
        ar.(i) <- TE_Some(b); true
    | Patt(Some(i),_,e   ) when ar.(i) = TE_None ->
        let fn t = match t with Vari(x) -> x | _ -> assert false in
        let vars = Array.map fn e in
        let b = Bindlib.bind_mvar vars (lift (snd Pervasives.(!t))) in
        ar.(i) <- TE_Some(Bindlib.unbox b); Bindlib.is_closed b
    | Patt(None,_,[||]) -> true
    | Patt(None,_,e   ) ->
        let fn t = match t with Vari(x) -> x | _ -> assert false in
        let vars = Array.map fn e in
        let b = Bindlib.bind_mvar vars (lift (snd Pervasives.(!t))) in
        Bindlib.is_closed b
    | _                                 ->
    (* Other cases need the term to be evaluated. *)
    if not (fst Pervasives.(!t)) then Pervasives.(t := (true, whnf (snd !t)));
    match (p, snd Pervasives.(!t)) with
    | (Patt(Some(i),_,e), t            ) -> (* ar.(i) <> TE_None *)
        let b = match ar.(i) with TE_Some(b) -> b | _ -> assert false in
        eq_modulo (Bindlib.msubst b e) t
    | (Abst(_,t1)       , Abst(_,t2)   ) ->
        let (_,t1,t2) = Bindlib.unbind2 t1 t2 in
        matching ar t1 (Pervasives.ref (false, t2))
    | (Appl(t1,u1)      , Appl(t2,u2)  ) ->
        matching ar t1 (Pervasives.ref (fst Pervasives.(!t), t2))
        && matching ar u1 (Pervasives.ref (false, u2))
    | (Vari(x1)         , Vari(x2)     ) -> Bindlib.eq_vars x1 x2
    | (Symb(s1)         , Symb(s2)     ) -> s1 == s2
    | (_                , _            ) -> false
  in
  if !log_enabled then
    log_eval (r_or_g res "[%a] =~= [%a]") pp p pp (snd Pervasives.(!t));
  res

(** [eq_modulo a b] tests equality modulo rewriting between [a] and [b]. *)
and eq_modulo : term -> term -> bool = fun a b ->
  if !log_enabled then log_eqmd "[%a] == [%a]" pp a pp b;
  let rec eq_modulo l =
    match l with
    | []       -> ()
    | (a,b)::l ->
    let a = unfold a and b = unfold b in (*this line breaks make tests *)
    if a == b then eq_modulo l else
    match (whnf a, whnf b) with
    | (Patt(_,_,_), _          )
    | (_          , Patt(_,_,_))
    | (TEnv(_,_)  , _          )
    | (_          , TEnv(_,_)  )
    | (Kind       , _          )
    | (_          , Kind       ) -> assert false
    | (Type       , Type       ) -> eq_modulo l
    | (Vari(x1)   , Vari(x2)   ) when Bindlib.eq_vars x1 x2 -> eq_modulo l
    | (Symb(s1)   , Symb(s2)   ) when s1 == s2 -> eq_modulo l
    | (Prod(a1,b1), Prod(a2,b2))
    | (Abst(a1,b1), Abst(a2,b2)) -> eq_modulo ((a1,a2)::(unbind2 b1 b2)::l)
    | (Appl(t1,u1), Appl(t2,u2)) -> eq_modulo ((u1,u2)::(t1,t2)::l)
    | (Meta(m1,a1), Meta(m2,a2)) when m1 == m2 ->
        eq_modulo (if a1 == a2 then l else List.add_array2 a1 a2 l)
    | (_          , _          ) -> raise Exit
  in
  let res = try eq_modulo [(a,b)]; true with Exit -> false in
  if !log_enabled then log_eqmd (r_or_g res "%a == %a") pp a pp b; res

let whnf : term -> term = fun t ->
  let t = unfold t in
  Pervasives.(steps := 0);
  let u = whnf t in
  if Pervasives.(!steps = 0) then t else u

(** [snf t] computes the strong normal form of the term [t]. *)
let rec snf : term -> term = fun t ->
  let h = whnf t in
  match h with
  | Vari(_)     -> h
  | Type        -> h
  | Kind        -> h
  | Symb(_)     -> h
  | Prod(a,b)   ->
      let (x,b) = Bindlib.unbind b in
      let b = snf b in
      let b = Bindlib.unbox (Bindlib.bind_var x (lift b)) in
      Prod(snf a, b)
  | Abst(a,b)   ->
      let (x,b) = Bindlib.unbind b in
      let b = snf b in
      let b = Bindlib.unbox (Bindlib.bind_var x (lift b)) in
      Abst(snf a, b)
  | Appl(t,u)   -> Appl(snf t, snf u)
  | Meta(m,ts)  -> Meta(m, Array.map snf ts)
  | Patt(_,_,_) -> assert false
  | TEnv(_,_)   -> assert false

(** [hnf t] computes the head normal form of the term [t]. *)
let rec hnf : term -> term = fun t ->
  match whnf t with
  | Appl(t,u) -> Appl(hnf t, hnf u)
  | t         -> t

(** Type representing the different evaluation strategies. *)
type strategy = WHNF | HNF | SNF

(** Configuration for evaluation. *)
type config =
  { strategy : strategy   (** Evaluation strategy.          *)
  ; steps    : int option (** Max number of steps if given. *) }

(** [eval cfg t] evaluates the term [t] according to configuration [cfg]. *)
let eval : config -> term -> term = fun c t ->
  match (c.strategy, c.steps) with
  | (_   , Some(0)) -> t
  | (WHNF, None   ) -> whnf t
  | (SNF , None   ) -> snf t
  | (HNF , None   ) -> hnf t
  (* TODO implement the rest. *)
  | (WHNF, Some(_)) -> wrn "number of steps not supported for WHNF...\n"; t
  | (HNF , Some(_)) -> wrn "number of steps not supported for HNF...\n"; t
  | (SNF , Some(_)) -> wrn "number of steps not supported for SNF...\n";  t<|MERGE_RESOLUTION|>--- conflicted
+++ resolved
@@ -36,15 +36,11 @@
 
 (** [whnf t] computes a weak head normal form of the term [t]. *)
 let rec whnf : term -> term = fun t ->
-<<<<<<< HEAD
-  if !debug_eval then log "eval" "evaluating [%a]" pp (unfold t);
-  let s = !steps in
+  if !log_enabled then log_eval "evaluating [%a]" pp t;
+  let s = Pervasives.(!steps) in
   let t = unfold t in
-=======
-  if !log_enabled then log_eval "evaluating [%a]" pp t;
->>>>>>> 1360d912
   let (u, stk) = whnf_stk t [] in
-  if !steps <> s then to_term u stk else t
+  if Pervasives.(!steps) <> s then to_term u stk else t
 
 (** [whnf_stk t stk] computes the weak head normal form of  [t] applied to the
     argument list (or stack) [stk]. Note that the normalisation is done in the
