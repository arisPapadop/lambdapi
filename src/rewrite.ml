(** Implementation of the REWRITE tactic. *)

open Timed
open Terms
open Print
open Console
open Proofs
open Solve

(** Logging function for the rewrite tactic. *)
let log_rewr = new_logger 'w' "rewr" "informations for the rewrite tactic"
let log_rewr = log_rewr.logger

(** Rewrite pattern. *)
type rw_patt =
  | RW_Term           of term
  | RW_InTerm         of term
  | RW_InIdInTerm     of (term, term) Bindlib.binder
  | RW_IdInTerm       of (term, term) Bindlib.binder
  | RW_TermInIdInTerm of term * (term, term) Bindlib.binder
  | RW_TermAsIdInTerm of term * (term, term) Bindlib.binder

(** [break_prod] is given a nested product term (potentially with no products)
    and it unbinds all the the quantified variables. It returns the  term with
    the free variables and the list of variables that  were  unbound, so  that
    they can be bound to the term and substituted with the right terms. *)
let break_prod : term -> term * tvar list = fun t ->
  let rec aux : term -> tvar list -> term * tvar list = fun t vs ->
    match t with
    | Prod(_,b) -> let (v,b) = Bindlib.unbind b in aux b (v::vs)
    | _         -> (t, List.rev vs)
  in aux t []

type pattern = tvar array * term

let match_pattern : pattern -> term -> term array option = fun (xs,p) t ->
<<<<<<< HEAD
  let ts = Array.map (fun _ -> TRef(Pervasives.ref None)) xs in
=======
  let ts = Array.map (fun _ -> TRef(ref None)) xs in
>>>>>>> d27632e5
  let p = Bindlib.msubst (Bindlib.unbox (Bindlib.bind_mvar xs (lift p))) ts in
  if Terms.eq p t then Some(Array.map unfold ts) else None

(** [find_sub] is given two terms and finds the first instance of  the  second
    term in the first, if one exists, and returns the substitution giving rise
    to this instance or an empty substitution otherwise. *)
let find_sub : term -> term -> tvar array -> term array = fun g l vars ->
  let rec find_sub_aux : term -> term array option = fun g ->
    match match_pattern (vars,l) g with
    | Some sub -> Some sub
    | None     ->
      begin
          match g with
          | Appl(x,y) ->
             begin
              match find_sub_aux x with
              | Some sub -> Some sub
              | None     -> find_sub_aux y
             end
          | _ -> None
      end
  in
  match find_sub_aux g with
  | Some sub -> sub
  | None     -> Array.map Terms.mkfree vars

(** [bind_match t1 t2] produces a binder that abstracts away all the occurence
    of the term [t1] in the term [t2].  We require that [t2] does not  contain
    products, abstraction, metavariables, or other awkward terms. *)
let bind_match : term -> term -> (term, term) Bindlib.binder = fun t1 t2 ->
  let x = Bindlib.new_var mkfree "X" in
  (* NOTE we lift to the bindbox while matching (for efficiency). *)
  let rec lift_subst : term -> tbox = fun t ->
    if Terms.eq t1 t then _Vari x else
    match unfold t with
    | Vari(y)     -> _Vari y
    | Type        -> _Type
    | Kind        -> _Kind
    | Symb(s)     -> _Symb s
    | Appl(t,u)   -> _Appl (lift_subst t) (lift_subst u)
    (* For now, we fail on products, abstractions and metavariables. *)
    | Prod(_)     -> fatal_no_pos "Cannot rewrite under products."
    | Abst(_)     -> fatal_no_pos "Cannot rewrite under abstractions."
    | Meta(_)     -> fatal_no_pos "Cannot rewrite metavariables."
    (* Forbidden cases. *)
    | Patt(_,_,_) -> assert false
    | TEnv(_,_)   -> assert false
    | Wild        -> assert false
    | TRef(_)     -> assert false
  in
  Bindlib.unbox (Bindlib.bind_var x (lift_subst t2))

(** [handle_rewrite t] rewrites according to the equality proved by [t] in the
    current goal. The term [t] should have a type corresponding to an equality
    (without any quantifier for now). All instances of the LHS are replaced by
    the RHS in the obtained goal. *)
let handle_rewrite : term -> unit = fun t ->
  (* Obtain the required symbols from the current signature. *)
  (* FIXME use a parametric notion of equality. *)
  let sign = Sign.current_sign () in
  let find_sym : string -> sym = fun name ->
    try Sign.find sign name with Not_found ->
    fatal_no_pos "Current signature does not define symbol [%s]." name
  in
  let sign_P  = find_sym "P"  in
  let sign_T  = find_sym "T"  in
  let sign_eq = find_sym "eq" in
  let sign_eqind = find_sym "eqind" in

  (* Get the focused goal, and related data. *)
  let thm = current_theorem () in
  let (g, gs) =
    match thm.t_goals with
    | []    -> fatal_no_pos "No remaining goals..."
    | g::gs -> (g, gs)
  in

  (* Infer the type of [t] (the argument given to the tactic). *)
  let g_ctxt = Ctxt.of_env g.g_hyps in
  let t_type =
    match Solve.infer g_ctxt t with
    | Some(a) -> a
    | None    ->
        fatal_no_pos "Cannot infer the type of [%a] (given to rewrite)." pp t
  in
  (* Check that the type of [t] is of the form “P (Eq a l r)”. and return the
   * parameters. *)
  let (t_type, vars) = break_prod t_type in
  let (a, l, r)  =
    match get_args t_type with
    | (p,[eq]) when is_symb sign_P p ->
        begin
          match get_args eq with
          | (e,[a;l;r]) when is_symb sign_eq e -> (a, l, r)
          | _                                  ->
              fatal_no_pos "Rewrite expected equality type (found [%a])." pp t
        end
    | _                              ->
        fatal_no_pos "Rewrite expected equality type (found [%a])." pp t
  in

  let t_args = add_args t (List.map mkfree vars) in
  let triple = Bindlib.box_triple (lift t_args) (lift l) (lift r)  in
  let bound = Bindlib.unbox (Bindlib.bind_mvar (Array.of_list vars) triple) in

  (* Extract the term from the goal type (get “t” from “P t”). *)
  let g_term =
    match get_args g.g_type with
    | (p, [t]) when is_symb sign_P p -> t
    | _                              ->
        fatal_no_pos "Rewrite expects a goal of the form “P t” (found [%a])."
          pp g.g_type
  in

  let sigma = find_sub g_term l (Array.of_list vars) in
  let (t,l,r) = Bindlib.msubst bound sigma in
  let pred_bind = bind_match l g_term in
  let pred = Abst(Appl(Symb(sign_T), a), pred_bind) in

  (* Construct the new goal and its type. *)
  let goal_type = Appl(Symb(sign_P), Bindlib.subst pred_bind r) in
  let goal_term = Ctxt.make_meta g_ctxt goal_type in
  let new_goal =
    match goal_term with
    | Meta(m,_) -> m
    | _         -> assert false (* Cannot happen. *)
  in

  (* Build the final term produced by the tactic, and check its type. *)
  let term = add_args (Symb(sign_eqind)) [a; l; r; t; pred; goal_term] in
  if not (Solve.check g_ctxt term g.g_type) then
    begin
      match Solve.infer g_ctxt term with
      | Some(a) ->
          fatal_no_pos "The term produced by rewrite has type [%a], not [%a]."
            pp (Eval.snf a) pp g.g_type
      | None    ->
          fatal_no_pos "The term [%a] produced by rewrite is not typable."
            pp term
    end;

  (* Instantiate the current goal. *)
  let meta_env = Array.map Bindlib.unbox (Env.vars_of_env g.g_hyps)  in
  let b = Bindlib.bind_mvar (to_tvars meta_env) (lift term) in
  g.g_meta.meta_value := Some(Bindlib.unbox b);

  (* Update current theorem with the newly created goal. *)
  let new_g = {g_meta = new_goal; g_hyps = g.g_hyps; g_type = goal_type} in
  theorem := Some({thm with t_goals = new_g :: gs});

  log_rewr "Rewriting with:";
  log_rewr "  goal           = [%a]" pp g.g_type;
  log_rewr "  equality proof = [%a]" pp t;
  log_rewr "  equality type  = [%a]" pp t_type;
  log_rewr "  equality LHS   = [%a]" pp l;
  log_rewr "  equality RHS   = [%a]" pp r;
  log_rewr "  pred           = [%a]" pp pred;
  log_rewr "  new goal       = [%a]" pp goal_type;
  log_rewr "  produced term  = [%a]" pp term

(** [handle_rewrite s] rewrites according to the specification [s]. *)
let handle_rewrite : rw_patt option -> term -> unit = fun s t ->
  match s with
  | None                         -> handle_rewrite t
  | Some(RW_Term(_)            ) -> wrn "NOT IMPLEMENTED" (* TODO *)
  | Some(RW_InTerm(_)          ) -> wrn "NOT IMPLEMENTED" (* TODO *)
  | Some(RW_InIdInTerm(_)      ) -> wrn "NOT IMPLEMENTED" (* TODO *)
  | Some(RW_IdInTerm(_)        ) -> wrn "NOT IMPLEMENTED" (* TODO *)
  | Some(RW_TermInIdInTerm(_,_)) -> wrn "NOT IMPLEMENTED" (* TODO *)
  | Some(RW_TermAsIdInTerm(_,_)) -> wrn "NOT IMPLEMENTED" (* TODO *)<|MERGE_RESOLUTION|>--- conflicted
+++ resolved
@@ -34,11 +34,7 @@
 type pattern = tvar array * term
 
 let match_pattern : pattern -> term -> term array option = fun (xs,p) t ->
-<<<<<<< HEAD
-  let ts = Array.map (fun _ -> TRef(Pervasives.ref None)) xs in
-=======
   let ts = Array.map (fun _ -> TRef(ref None)) xs in
->>>>>>> d27632e5
   let p = Bindlib.msubst (Bindlib.unbox (Bindlib.bind_mvar xs (lift p))) ts in
   if Terms.eq p t then Some(Array.map unfold ts) else None
 
